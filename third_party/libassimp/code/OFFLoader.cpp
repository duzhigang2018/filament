--- conflicted
+++ resolved
@@ -204,24 +204,10 @@
     aiFace* faces = new aiFace[mesh->mNumFaces];
     mesh->mFaces = faces;
 
-<<<<<<< HEAD
-    std::vector<aiVector3D> tempPositions(numVertices);
-
-    // now read all vertex lines
-    for (unsigned int i = 0; i< numVertices;++i)
-    {
-        if(!GetNextLine(buffer,line))
-        {
-            ASSIMP_LOG_ERROR("OFF: The number of verts in the header is incorrect");
-            break;
-        }
-        aiVector3D& v = tempPositions[i];
-=======
     mesh->mNumVertices = numVertices;
     mesh->mVertices = new aiVector3D[numVertices];
     mesh->mNormals = hasNormals ? new aiVector3D[numVertices] : nullptr;
     mesh->mColors[0] = hasColors ? new aiColor4D[numVertices] : nullptr;
->>>>>>> 4be93cbd
 
     if (hasTexCoord) {
         mesh->mNumUVComponents[0] = 2;
@@ -231,28 +217,6 @@
     buffer = car;
     const char *sz = car;
 
-<<<<<<< HEAD
-
-    // First find out how many vertices we'll need
-    const char* old = buffer;
-    for (unsigned int i = 0; i< mesh->mNumFaces;++i)
-    {
-        if(!GetNextLine(buffer,line))
-        {
-            ASSIMP_LOG_ERROR("OFF: The number of faces in the header is incorrect");
-            break;
-        }
-        sz = line;SkipSpaces(&sz);
-        faces->mNumIndices = strtoul10(sz,&sz);
-        if(!(faces->mNumIndices) || faces->mNumIndices > 9)
-        {
-            ASSIMP_LOG_ERROR("OFF: Faces with zero indices aren't allowed");
-            --mesh->mNumFaces;
-            continue;
-        }
-        mesh->mNumVertices += faces->mNumIndices;
-        ++faces;
-=======
     // now read all vertex lines
     for (unsigned int i = 0; i < numVertices; ++i) {
         if(!GetNextLine(buffer, line)) {
@@ -326,7 +290,6 @@
 	    SkipSpaces(&sz);
 	    fast_atoreal_move<ai_real>(sz,(ai_real&)t.y);
 	}
->>>>>>> 4be93cbd
     }
 
     // load faces with their indices
@@ -349,16 +312,9 @@
         for (unsigned int m = 0; m < faces->mNumIndices;++m) {
             SkipSpaces(&sz);
             idx = strtoul10(sz,&sz);
-<<<<<<< HEAD
-            if ((idx) >= numVertices)
-            {
-                ASSIMP_LOG_ERROR("OFF: Vertex index is out of range");
-                idx = numVertices-1;
-=======
             if (idx >= numVertices) {
                 ASSIMP_LOG_ERROR("OFF: Vertex index is out of range");
                 idx = numVertices - 1;
->>>>>>> 4be93cbd
             }
             faces->mIndices[m] = idx;
         }
